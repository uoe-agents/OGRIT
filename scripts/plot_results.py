import argparse
import itertools
import os

import matplotlib
import matplotlib.pyplot as plt
import pandas as pd
import numpy as np

from ogrit.core.base import get_base_dir, get_lstm_results_path

parser = argparse.ArgumentParser(description='Train decision trees for goal recognition')
parser.add_argument('--models', type=str, help='List of models, comma separated', default='occlusion_grit')
parser.add_argument('--scenarios', type=str, help='List of scenarios, comma separated', default='heckstrasse')
parser.add_argument('--lstm_train_scenario', type=str,
                    help='Use the LSTM model trained on this scenario(s) to evaluate the test --scenarios. Own = use the same scenario as the testing one',
                    default='own')
args = parser.parse_args()

matplotlib.rcParams['pdf.fonttype'] = 42
matplotlib.rcParams['ps.fonttype'] = 42

plt.style.use('ggplot')
os.environ['KMP_DUPLICATE_LIB_OK'] = 'True'

# which model(s) we used to train the scenario(s) we are evaluating
model_names = args.models.split(',')
scenario_names = args.scenarios.split(',')

if args.lstm_train_scenario == "own":
    lstm_train_scenario = {s: s for s in scenario_names}
else:
    lstm_train_scenario = {s: args.lstm_train_scenario for s in scenario_names}

label_map = {'generalised_grit': 'Oracle',
             'occlusion_grit': 'OGRIT',
             'occlusion_grit_loocv': 'OGRIT-LOOCV',
             'occlusion_baseline': 'truncated G-GRIT',
             'no_possibly_missing_features_ogrit': 'OGRIT baseline',
             'uniform_prior_baseline': 'OGRIT-no-DT',
             'grit_uniform_prior': 'GRIT',
             'grit': 'GRIT',
             'lstm': 'LSTM',
             'lstm_ogrit_features': 'LSTM OGRIT features',
             'lstm_relative_position': 'LSTM relative position',
             'lstm_absolute_position': 'LSTM abs',
             'sogrit': 'S-OGRIT',
             'ogrit_oracle': 'OGRIT-oracle',
             'trained_trees': 'GRIT',
             'truncated_grit': 'Truncated GRIT',
             'no_possibly_missing_features_grit': 'GRIT',
             'grit_no_missing_uniform': 'GRIT',
             'igp2': 'IGP2',
             'occlusion_grit_rdb5': 'OGRIT rdb5',
             'occlusion_grit_all_opendd': 'OGRIT openDD',
             'occlusion_grit_old_features': 'old features',
             'occlusion_grit_new_features': 'new features'}

title_map = {'heckstrasse': 'Heckstrasse',
             'bendplatz': 'Bendplatz',
             'frankenburg': 'Frankenburg',
             'neuweiler': 'Neuweiler',
             'neukoellnerstrasse': 'Neukoellner Strasse',
             'rdb5': 'Rdb5',
             'rdb3': 'Rdb3', }

plot_accuracy = False
plot_normalised_entropy = False
plot_cross_entropy = False
plot_true_goal_prob = True

results_dir = get_base_dir() + "/results/"

# plot accuracy
if plot_accuracy:
    fig, axes = plt.subplots(2, 2)

    for scenario_idx, scenario_name in enumerate(scenario_names):
        ax = axes[scenario_idx % 2, scenario_idx // 2]
        plt.sca(ax)
        if scenario_idx % 2 == 1:
            plt.xlabel('fraction of trajectory observed')
        plt.title('Accuracy ({})'.format(scenario_name))
        marker = itertools.cycle(('^', '+', 'x', 'o', '*'))

        for model_name in model_names:
            if model_name != 'uniform_prior_baseline':
                accuracy_sem = pd.read_csv(results_dir + f'/{scenario_name}_{model_name}_acc_sem.csv')
                accuracy = pd.read_csv(results_dir + f'/{scenario_name}_{model_name}_acc.csv')

                plt.plot(accuracy.fraction_observed, accuracy.model_correct, label=label_map[model_name],
                         marker=next(marker))
                plt.fill_between(accuracy_sem.fraction_observed, (accuracy + accuracy_sem).model_correct.to_numpy(),
                                 (accuracy - accuracy_sem).model_correct.to_numpy(), alpha=0.2)
        plt.ylim([0, 1])
        plt.legend()

# plot normalised entropy
if plot_normalised_entropy:
    fig, axes = plt.subplots(2, 2)

    for scenario_idx, scenario_name in enumerate(scenario_names):
        ax = axes[scenario_idx % 2, scenario_idx // 2]
        plt.sca(ax)
        if scenario_idx % 2 == 1:
            plt.xlabel('fraction of trajectory observed')
        plt.title('Normalised Entropy ({})'.format(scenario_name))
        marker = itertools.cycle(('^', '+', 'x', 'o', '*'))

        for model_name in model_names:
            entropy_norm_sem = pd.read_csv(results_dir + f'/{scenario_name}_{model_name}_entropy_norm_sem.csv')
            entropy_norm = pd.read_csv(results_dir + f'/{scenario_name}_{model_name}_entropy_norm.csv')

            plt.plot(entropy_norm.fraction_observed, entropy_norm.model_entropy_norm, label=label_map[model_name],
                     marker=next(marker))
            plt.fill_between(entropy_norm_sem.fraction_observed,
                             (entropy_norm + entropy_norm_sem).model_entropy_norm.to_numpy(),
                             (entropy_norm - entropy_norm_sem).model_entropy_norm.to_numpy(), alpha=0.2)
        plt.ylim([0, 1.1])
        plt.legend()

# plot true goal probability
if plot_true_goal_prob:
    plt.rcParams["figure.figsize"] = (10, 10)

    fig, axes = plt.subplots(2, 2)

    for scenario_idx, scenario_name in enumerate(scenario_names):
        ax = axes[scenario_idx % 2, scenario_idx // 2]
        # ax = axes[scenario_idx]
        plt.sca(ax)
        if scenario_idx % 2 == 1:
            plt.xlabel('fraction of trajectory completed')
        if scenario_idx // 2 == 0:
            # if scenario_idx == 0:
            plt.ylabel('Probability assigned to true goal')

        ogrit_marker = None
        ogrit_color = None

        plt.title(title_map[scenario_name])
        marker = itertools.cycle(('^', '+', 'x', 'o', '*'))

        # Plot OGRIT and the baselines.
        for model_name in model_names:

            if model_name == 'occlusion_grit_loocv' and scenario_name == 'neuweiler':
                continue

            if model_name == 'occlusion_grit_rdb5' and scenario_name != 'neuweiler':
                continue

            if "lstm" in model_name:
                _, input_type, update_hz, fill_occluded_frames_mode = model_name.split("-")
                update_hz = int(update_hz)
                try:

                    goal_prob_file_path, goal_prob_sem_file_path = get_lstm_results_path(lstm_train_scenario[
                                                                                             scenario_name],
                                                                                         input_type,
                                                                                         scenario_name,
                                                                                         update_hz,
                                                                                         fill_occluded_frames_mode)
                    true_goal_prob_sem = pd.read_csv(goal_prob_sem_file_path)
                    true_goal_prob = pd.read_csv(goal_prob_file_path)
                except FileNotFoundError:
                    continue
            else:
                try:
                    true_goal_prob_sem = pd.read_csv(
                        results_dir + f'/{scenario_name}_{model_name}_true_goal_prob_sem.csv')
                    true_goal_prob = pd.read_csv(results_dir + f'/{scenario_name}_{model_name}_true_goal_prob.csv')
                except FileNotFoundError:
                    continue

            if model_name == 'ogrit_oracle':
                current_marker = None
                color = ogrit_color
                line_style = '--'
            else:
                current_marker = next(marker)
                color = None
                line_style = '-'

<<<<<<< HEAD
            p = plt.plot(np.array(true_goal_prob.fraction_observed), np.array(true_goal_prob.true_goal_prob), line_style,
                         label=label_map[model_name], marker=current_marker, color=color)
=======
            if "lstm" in model_name:
                label = label_map[
                            f"lstm_{input_type}"] + f" ({1 if update_hz == 25 else 25} Hz)"
            else:
                label = label_map[model_name]
            p = plt.plot(true_goal_prob.fraction_observed, true_goal_prob.true_goal_prob, line_style,
                         label=label, marker=current_marker, color=color)
>>>>>>> 890eba59

            if model_name == 'occlusion_grit':
                ogrit_color = p[0].get_color()
                ogrit_marker = current_marker

            plt.fill_between(true_goal_prob_sem.fraction_observed,
                             (true_goal_prob + true_goal_prob_sem).true_goal_prob.to_numpy(),
                             (true_goal_prob - true_goal_prob_sem).true_goal_prob.to_numpy(), alpha=0.2,
                             color=p[0].get_color())
        plt.ylim([0.0, 1.0])
        if scenario_idx == 0:
            plt.legend()
    plt.savefig(get_base_dir() + '/images/true_goal_prob_ogrit.pdf', bbox_inches='tight')

# plot cross entropy
if plot_cross_entropy:
    fig, axes = plt.subplots(2, 2)

    for scenario_idx, scenario_name in enumerate(scenario_names):
        ax = axes[scenario_idx % 2, scenario_idx // 2]
        plt.sca(ax)
        if scenario_idx % 2 == 1:
            plt.xlabel('fraction of trajectory observed')
        plt.title('Cross Entropy ({})'.format(scenario_name))
        marker = itertools.cycle(('^', '+', 'x', 'o', '*'))

        for model_name in model_names:

            if model_name == 'lstm':
                continue

            cross_entropy_sem = pd.read_csv(results_dir + f'/{scenario_name}_{model_name}_cross_entropy_sem.csv')
            cross_entropy = pd.read_csv(results_dir + f'/{scenario_name}_{model_name}_cross_entropy.csv')

            plt.plot(cross_entropy.fraction_observed, cross_entropy.cross_entropy, label=label_map[model_name],
                     marker=next(marker))
            plt.fill_between(cross_entropy.fraction_observed,
                             (cross_entropy + cross_entropy_sem).cross_entropy.to_numpy(),
                             (cross_entropy - cross_entropy_sem).cross_entropy.to_numpy(), alpha=0.2)
        plt.ylim([0, 1.1])
        plt.legend()

plt.show()<|MERGE_RESOLUTION|>--- conflicted
+++ resolved
@@ -182,18 +182,13 @@
                 color = None
                 line_style = '-'
 
-<<<<<<< HEAD
-            p = plt.plot(np.array(true_goal_prob.fraction_observed), np.array(true_goal_prob.true_goal_prob), line_style,
-                         label=label_map[model_name], marker=current_marker, color=color)
-=======
             if "lstm" in model_name:
                 label = label_map[
                             f"lstm_{input_type}"] + f" ({1 if update_hz == 25 else 25} Hz)"
             else:
                 label = label_map[model_name]
-            p = plt.plot(true_goal_prob.fraction_observed, true_goal_prob.true_goal_prob, line_style,
+            p = plt.plot(np.array(true_goal_prob.fraction_observed), np.array(true_goal_prob.true_goal_prob), line_style,
                          label=label, marker=current_marker, color=color)
->>>>>>> 890eba59
 
             if model_name == 'occlusion_grit':
                 ogrit_color = p[0].get_color()
