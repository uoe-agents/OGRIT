import pandas as pd
import numpy as np
import matplotlib.pyplot as plt
from ogrit.core.base import get_base_dir, get_all_scenarios
import baselines.lstm.test as eval_lstm
import itertools
import argparse

plt.style.use('ggplot')

<<<<<<< HEAD
# model_names = ['prior_baseline', 'grit', 'generalised_grit',
#                'grit_uniform_prior', 'uniform_prior_baseline', 'occlusion_baseline']
#scenario_names = get_all_scenarios()
scenario_names = ['heckstrasse', 'bendplatz', 'frankenburg']#, 'neuweiler']

#model_names = ['generalised_grit', 'occlusion_grit', 'truncated_grit', 'lstm']
model_names = ['occlusion_grit', 'occlusion_grit_loocv', 'sogrit', 'uniform_prior_baseline']
=======

import os
os.environ['KMP_DUPLICATE_LIB_OK'] = 'True'

scenario_names = get_all_scenarios()

# model_names = ['specialised_ogrit', 'occlusion_grit', 'lstm', 'grit']
model_names = ['lstm']
>>>>>>> 9211f94c

label_map = {'generalised_grit': 'Oracle',
             'occlusion_grit': 'OGRIT',
             'occlusion_grit_loocv': 'OGRIT (LOOCV)',
             'occlusion_baseline': 'truncated G-GRIT',
             'uniform_prior_baseline': 'uniform prob. baseline',
             'grit_uniform_prior': 'GRIT',
<<<<<<< HEAD
             'grit': 'GRIT',
             'lstm': 'LSTM',
             'sogrit': 'S-OGRIT',
             'truncated_grit': 'Truncated GRIT',
             'no_possibly_missing_features_grit': 'no missing features grit'}
=======
             'specialized_ogrit': 'S-OGRIT',
             'lstm': 'LSTM'}
>>>>>>> 9211f94c

title_map = {'heckstrasse': 'Heckstrasse',
             'bendplatz': 'Bendplatz',
             'frankenburg': 'Frankenburg',
             'neuweiler': 'Neuweiler'}


<<<<<<< HEAD
# results_dir = get_base_dir() + "/predictions/occlusion_subset/"
#results_dir = get_base_dir() + "/results/"
results_dir = get_base_dir() + f'/results/loocv/'

# plot accuracy
# fig, axes = plt.subplots(2, 2)
#
# for scenario_idx, scenario_name in enumerate(scenario_names):
#     ax = axes[scenario_idx % 2, scenario_idx // 2]
#     plt.sca(ax)
#     if scenario_idx % 2 == 1:
#         plt.xlabel('fraction of trajectory observed')
#     plt.title('Accuracy ({})'.format(scenario_name))
#     marker = itertools.cycle(('^', '+', 'x', 'o', '*'))
#
#     for model_name in model_names:
#         if model_name != 'uniform_prior_baseline':
#             accuracy_sem = pd.read_csv(results_dir + f'/{scenario_name}_{model_name}_acc_sem.csv')
#             accuracy = pd.read_csv(results_dir + f'/{scenario_name}_{model_name}_acc.csv')
#
#             plt.plot(accuracy.fraction_observed, accuracy.model_correct, label=label_map[model_name], marker=next(marker))
#             plt.fill_between(accuracy_sem.fraction_observed, (accuracy + accuracy_sem).model_correct.to_numpy(),
#                              (accuracy - accuracy_sem).model_correct.to_numpy(), alpha=0.2)
#     plt.ylim([0, 1])
#     plt.legend()


# plot normalised entropy
# fig, axes = plt.subplots(2, 2)
#
# for scenario_idx, scenario_name in enumerate(scenario_names):
#     ax = axes[scenario_idx % 2, scenario_idx // 2]
#     plt.sca(ax)
#     if scenario_idx % 2 == 1:
#         plt.xlabel('fraction of trajectory observed')
#     plt.title('Normalised Entropy ({})'.format(scenario_name))
#     marker = itertools.cycle(('^', '+', 'x', 'o', '*'))
#
#     for model_name in model_names:
#         entropy_norm_sem = pd.read_csv(results_dir + f'/{scenario_name}_{model_name}_entropy_norm_sem.csv')
#         entropy_norm = pd.read_csv(results_dir + f'/{scenario_name}_{model_name}_entropy_norm.csv')
#
#         plt.plot(entropy_norm.fraction_observed, entropy_norm.model_entropy_norm, label=label_map[model_name], marker=next(marker))
#         plt.fill_between(entropy_norm_sem.fraction_observed, (entropy_norm + entropy_norm_sem).model_entropy_norm.to_numpy(),
#                          (entropy_norm - entropy_norm_sem).model_entropy_norm.to_numpy(), alpha=0.2)
#     plt.ylim([0, 1.1])
#     plt.legend()
=======
# plot accuracy
fig, axes = plt.subplots(2, 2)

for scenario_idx, scenario_name in enumerate(scenario_names):
    ax = axes[scenario_idx % 2, scenario_idx // 2]
    plt.sca(ax)
    if scenario_idx % 2 == 1:
        plt.xlabel('fraction of trajectory observed')
    plt.title('Accuracy ({})'.format(scenario_name))
    marker = itertools.cycle(('^', '+', 'x', 'o', '*'))

    for model_name in model_names:
        if model_name != 'uniform_prior_baseline' and model_name != 'lstm':
            accuracy_sem = pd.read_csv(get_base_dir() + f'/results/{scenario_name}_{model_name}_acc_sem.csv')
            accuracy = pd.read_csv(get_base_dir() + f'/results/{scenario_name}_{model_name}_acc.csv')

            plt.plot(accuracy.fraction_observed, accuracy.model_correct, label=label_map[model_name], marker=next(marker))
            plt.fill_between(accuracy_sem.fraction_observed, (accuracy + accuracy_sem).model_correct.to_numpy(),
                             (accuracy - accuracy_sem).model_correct.to_numpy(), alpha=0.2)
    plt.ylim([0, 1])
    plt.legend()


# plot normalised entropy
fig, axes = plt.subplots(2, 2)

for scenario_idx, scenario_name in enumerate(scenario_names):
    ax = axes[scenario_idx % 2, scenario_idx // 2]
    plt.sca(ax)
    if scenario_idx % 2 == 1:
        plt.xlabel('fraction of trajectory observed')
    plt.title('Normalised Entropy ({})'.format(scenario_name))
    marker = itertools.cycle(('^', '+', 'x', 'o', '*'))

    for model_name in model_names:

        if model_name == 'lstm':
            continue

        entropy_norm_sem = pd.read_csv(get_base_dir() + f'/results/{scenario_name}_{model_name}_entropy_norm_sem.csv')
        entropy_norm = pd.read_csv(get_base_dir() + f'/results/{scenario_name}_{model_name}_entropy_norm.csv')

        plt.plot(entropy_norm.fraction_observed, entropy_norm.model_entropy_norm, label=label_map[model_name], marker=next(marker))
        plt.fill_between(entropy_norm_sem.fraction_observed, (entropy_norm + entropy_norm_sem).model_entropy_norm.to_numpy(),
                         (entropy_norm - entropy_norm_sem).model_entropy_norm.to_numpy(), alpha=0.2)
    plt.ylim([0, 1.1])
    plt.legend()
>>>>>>> 9211f94c


# plot true goal probability
plt.rcParams["figure.figsize"] = (20,4)
<<<<<<< HEAD
fig, axes = plt.subplots(1, 3)
=======
fig, axes = plt.subplots(1, 4)


def plot_lstm(scenario_name, label, marker):
    lstm_dataset = "trajectory"

    # Plot LSTM
    test_config = argparse.Namespace(**{
        "dataset": lstm_dataset,
        "shuffle": True,
        "scenario": scenario_name,
        "model_path": f"/checkpoint/{scenario_name}_{lstm_dataset}_best.pt",
        "lstm_hidden_dim": 64,
        "fc_hidden_dim": 725,
        "lstm_layers": 1,
        "step": 0.1
    })
    lstm_probs, _ = eval_lstm.main(test_config)

    fraction_observed_grouped = lstm_probs.groupby('fraction_observed')
    true_goal_prob = fraction_observed_grouped.mean()
    true_goal_prob_sem = fraction_observed_grouped.std() / np.sqrt(fraction_observed_grouped.count())

    xs = np.arange(fraction_observed_grouped.ngroups)
    plt.plot(xs, true_goal_prob.true_goal_prob, label=label,
                          marker=marker)
    plt.fill_between(xs,
                     (true_goal_prob + true_goal_prob_sem).true_goal_prob.to_numpy(),
                     (true_goal_prob - true_goal_prob_sem).true_goal_prob.to_numpy(), alpha=0.2)


>>>>>>> 9211f94c
for scenario_idx, scenario_name in enumerate(scenario_names):
    #ax = axes[scenario_idx % 2, scenario_idx // 2]
    ax = axes[scenario_idx]
    plt.sca(ax)
    #if scenario_idx % 2 == 1:

    plt.xlabel('fraction of trajectory completed')
    if scenario_idx == 0:
        plt.ylabel('Probability assigned to true goal')

    plt.title(title_map[scenario_name])
    marker = itertools.cycle(('^', '+', 'x', 'o', '*'))

    # Plot OGRIT and the baselines.
    for model_name in model_names:

        if model_name == "lstm":
            plot_lstm(scenario_name, label=label_map[model_name], marker=next(marker))
            continue

        true_goal_prob_sem = pd.read_csv(get_base_dir() + f'/results/{scenario_name}_{model_name}_true_goal_prob_sem.csv')
        true_goal_prob = pd.read_csv(get_base_dir() + f'/results/{scenario_name}_{model_name}_true_goal_prob.csv')

        plt.plot(true_goal_prob.fraction_observed, true_goal_prob.true_goal_prob, label=label_map[model_name], marker=next(marker))
        plt.fill_between(true_goal_prob_sem.fraction_observed, (true_goal_prob + true_goal_prob_sem).true_goal_prob.to_numpy(),
                         (true_goal_prob - true_goal_prob_sem).true_goal_prob.to_numpy(), alpha=0.2)
    plt.ylim([0, 1.1])
    if scenario_idx == 0:
        plt.legend()
plt.savefig(get_base_dir() + '/images/true_goal_prob_generalisation.pdf', bbox_inches='tight')

# plot cross entropy
<<<<<<< HEAD
# fig, axes = plt.subplots(2, 2)
#
# for scenario_idx, scenario_name in enumerate(scenario_names):
#     ax = axes[scenario_idx % 2, scenario_idx // 2]
#     plt.sca(ax)
#     if scenario_idx % 2 == 1:
#         plt.xlabel('fraction of trajectory observed')
#     plt.title('Cross Entropy ({})'.format(scenario_name))
#     marker = itertools.cycle(('^', '+', 'x', 'o', '*'))
#
#     for model_name in model_names:
#         cross_entropy_sem = pd.read_csv(results_dir + f'/{scenario_name}_{model_name}_cross_entropy_sem.csv')
#         cross_entropy = pd.read_csv(results_dir + f'/{scenario_name}_{model_name}_cross_entropy.csv')
#
#         plt.plot(cross_entropy.fraction_observed, cross_entropy.cross_entropy, label=label_map[model_name], marker=next(marker))
#         plt.fill_between(cross_entropy.fraction_observed, (cross_entropy + cross_entropy_sem).cross_entropy.to_numpy(),
#                          (cross_entropy - cross_entropy_sem).cross_entropy.to_numpy(), alpha=0.2)
#     plt.ylim([0, 1.1])
#     plt.legend()
#
plt.show()
=======
fig, axes = plt.subplots(2, 2)

for scenario_idx, scenario_name in enumerate(scenario_names):
    ax = axes[scenario_idx % 2, scenario_idx // 2]
    plt.sca(ax)
    if scenario_idx % 2 == 1:
        plt.xlabel('fraction of trajectory observed')
    plt.title('Cross Entropy ({})'.format(scenario_name))
    marker = itertools.cycle(('^', '+', 'x', 'o', '*'))

    for model_name in model_names:

        if model_name == 'lstm':
            continue

        cross_entropy_sem = pd.read_csv(get_base_dir() + f'/results/{scenario_name}_{model_name}_cross_entropy_sem.csv')
        cross_entropy = pd.read_csv(get_base_dir() + f'/results/{scenario_name}_{model_name}_cross_entropy.csv')

        plt.plot(cross_entropy.fraction_observed, cross_entropy.cross_entropy, label=label_map[model_name], marker=next(marker))
        plt.fill_between(cross_entropy.fraction_observed, (cross_entropy + cross_entropy_sem).cross_entropy.to_numpy(),
                         (cross_entropy - cross_entropy_sem).cross_entropy.to_numpy(), alpha=0.2)
    plt.ylim([0, 1.1])
    plt.legend()

plt.show()

>>>>>>> 9211f94c
<|MERGE_RESOLUTION|>--- conflicted
+++ resolved
@@ -5,10 +5,11 @@
 import baselines.lstm.test as eval_lstm
 import itertools
 import argparse
+import os
 
 plt.style.use('ggplot')
+os.environ['KMP_DUPLICATE_LIB_OK'] = 'True'
 
-<<<<<<< HEAD
 # model_names = ['prior_baseline', 'grit', 'generalised_grit',
 #                'grit_uniform_prior', 'uniform_prior_baseline', 'occlusion_baseline']
 #scenario_names = get_all_scenarios()
@@ -16,16 +17,7 @@
 
 #model_names = ['generalised_grit', 'occlusion_grit', 'truncated_grit', 'lstm']
 model_names = ['occlusion_grit', 'occlusion_grit_loocv', 'sogrit', 'uniform_prior_baseline']
-=======
 
-import os
-os.environ['KMP_DUPLICATE_LIB_OK'] = 'True'
-
-scenario_names = get_all_scenarios()
-
-# model_names = ['specialised_ogrit', 'occlusion_grit', 'lstm', 'grit']
-model_names = ['lstm']
->>>>>>> 9211f94c
 
 label_map = {'generalised_grit': 'Oracle',
              'occlusion_grit': 'OGRIT',
@@ -33,238 +25,164 @@
              'occlusion_baseline': 'truncated G-GRIT',
              'uniform_prior_baseline': 'uniform prob. baseline',
              'grit_uniform_prior': 'GRIT',
-<<<<<<< HEAD
              'grit': 'GRIT',
              'lstm': 'LSTM',
              'sogrit': 'S-OGRIT',
              'truncated_grit': 'Truncated GRIT',
              'no_possibly_missing_features_grit': 'no missing features grit'}
-=======
-             'specialized_ogrit': 'S-OGRIT',
-             'lstm': 'LSTM'}
->>>>>>> 9211f94c
 
 title_map = {'heckstrasse': 'Heckstrasse',
              'bendplatz': 'Bendplatz',
              'frankenburg': 'Frankenburg',
              'neuweiler': 'Neuweiler'}
 
+plot_accuracy = False
+plot_normalised_entropy = False
+plot_cross_entropy = False
+plot_true_goal_prob = True
 
-<<<<<<< HEAD
 # results_dir = get_base_dir() + "/predictions/occlusion_subset/"
-#results_dir = get_base_dir() + "/results/"
+# results_dir = get_base_dir() + "/results/"
 results_dir = get_base_dir() + f'/results/loocv/'
 
 # plot accuracy
-# fig, axes = plt.subplots(2, 2)
-#
-# for scenario_idx, scenario_name in enumerate(scenario_names):
-#     ax = axes[scenario_idx % 2, scenario_idx // 2]
-#     plt.sca(ax)
-#     if scenario_idx % 2 == 1:
-#         plt.xlabel('fraction of trajectory observed')
-#     plt.title('Accuracy ({})'.format(scenario_name))
-#     marker = itertools.cycle(('^', '+', 'x', 'o', '*'))
-#
-#     for model_name in model_names:
-#         if model_name != 'uniform_prior_baseline':
-#             accuracy_sem = pd.read_csv(results_dir + f'/{scenario_name}_{model_name}_acc_sem.csv')
-#             accuracy = pd.read_csv(results_dir + f'/{scenario_name}_{model_name}_acc.csv')
-#
-#             plt.plot(accuracy.fraction_observed, accuracy.model_correct, label=label_map[model_name], marker=next(marker))
-#             plt.fill_between(accuracy_sem.fraction_observed, (accuracy + accuracy_sem).model_correct.to_numpy(),
-#                              (accuracy - accuracy_sem).model_correct.to_numpy(), alpha=0.2)
-#     plt.ylim([0, 1])
-#     plt.legend()
+if plot_accuracy:
+    fig, axes = plt.subplots(2, 2)
+
+    for scenario_idx, scenario_name in enumerate(scenario_names):
+        ax = axes[scenario_idx % 2, scenario_idx // 2]
+        plt.sca(ax)
+        if scenario_idx % 2 == 1:
+            plt.xlabel('fraction of trajectory observed')
+        plt.title('Accuracy ({})'.format(scenario_name))
+        marker = itertools.cycle(('^', '+', 'x', 'o', '*'))
+
+        for model_name in model_names:
+            if model_name != 'uniform_prior_baseline':
+                accuracy_sem = pd.read_csv(results_dir + f'/{scenario_name}_{model_name}_acc_sem.csv')
+                accuracy = pd.read_csv(results_dir + f'/{scenario_name}_{model_name}_acc.csv')
+
+                plt.plot(accuracy.fraction_observed, accuracy.model_correct, label=label_map[model_name], marker=next(marker))
+                plt.fill_between(accuracy_sem.fraction_observed, (accuracy + accuracy_sem).model_correct.to_numpy(),
+                                 (accuracy - accuracy_sem).model_correct.to_numpy(), alpha=0.2)
+        plt.ylim([0, 1])
+        plt.legend()
 
 
 # plot normalised entropy
-# fig, axes = plt.subplots(2, 2)
-#
-# for scenario_idx, scenario_name in enumerate(scenario_names):
-#     ax = axes[scenario_idx % 2, scenario_idx // 2]
-#     plt.sca(ax)
-#     if scenario_idx % 2 == 1:
-#         plt.xlabel('fraction of trajectory observed')
-#     plt.title('Normalised Entropy ({})'.format(scenario_name))
-#     marker = itertools.cycle(('^', '+', 'x', 'o', '*'))
-#
-#     for model_name in model_names:
-#         entropy_norm_sem = pd.read_csv(results_dir + f'/{scenario_name}_{model_name}_entropy_norm_sem.csv')
-#         entropy_norm = pd.read_csv(results_dir + f'/{scenario_name}_{model_name}_entropy_norm.csv')
-#
-#         plt.plot(entropy_norm.fraction_observed, entropy_norm.model_entropy_norm, label=label_map[model_name], marker=next(marker))
-#         plt.fill_between(entropy_norm_sem.fraction_observed, (entropy_norm + entropy_norm_sem).model_entropy_norm.to_numpy(),
-#                          (entropy_norm - entropy_norm_sem).model_entropy_norm.to_numpy(), alpha=0.2)
-#     plt.ylim([0, 1.1])
-#     plt.legend()
-=======
-# plot accuracy
-fig, axes = plt.subplots(2, 2)
+if plot_normalised_entropy:
+    fig, axes = plt.subplots(2, 2)
 
-for scenario_idx, scenario_name in enumerate(scenario_names):
-    ax = axes[scenario_idx % 2, scenario_idx // 2]
-    plt.sca(ax)
-    if scenario_idx % 2 == 1:
-        plt.xlabel('fraction of trajectory observed')
-    plt.title('Accuracy ({})'.format(scenario_name))
-    marker = itertools.cycle(('^', '+', 'x', 'o', '*'))
+    for scenario_idx, scenario_name in enumerate(scenario_names):
+        ax = axes[scenario_idx % 2, scenario_idx // 2]
+        plt.sca(ax)
+        if scenario_idx % 2 == 1:
+            plt.xlabel('fraction of trajectory observed')
+        plt.title('Normalised Entropy ({})'.format(scenario_name))
+        marker = itertools.cycle(('^', '+', 'x', 'o', '*'))
 
-    for model_name in model_names:
-        if model_name != 'uniform_prior_baseline' and model_name != 'lstm':
-            accuracy_sem = pd.read_csv(get_base_dir() + f'/results/{scenario_name}_{model_name}_acc_sem.csv')
-            accuracy = pd.read_csv(get_base_dir() + f'/results/{scenario_name}_{model_name}_acc.csv')
+        for model_name in model_names:
+            entropy_norm_sem = pd.read_csv(results_dir + f'/{scenario_name}_{model_name}_entropy_norm_sem.csv')
+            entropy_norm = pd.read_csv(results_dir + f'/{scenario_name}_{model_name}_entropy_norm.csv')
 
-            plt.plot(accuracy.fraction_observed, accuracy.model_correct, label=label_map[model_name], marker=next(marker))
-            plt.fill_between(accuracy_sem.fraction_observed, (accuracy + accuracy_sem).model_correct.to_numpy(),
-                             (accuracy - accuracy_sem).model_correct.to_numpy(), alpha=0.2)
-    plt.ylim([0, 1])
-    plt.legend()
-
-
-# plot normalised entropy
-fig, axes = plt.subplots(2, 2)
-
-for scenario_idx, scenario_name in enumerate(scenario_names):
-    ax = axes[scenario_idx % 2, scenario_idx // 2]
-    plt.sca(ax)
-    if scenario_idx % 2 == 1:
-        plt.xlabel('fraction of trajectory observed')
-    plt.title('Normalised Entropy ({})'.format(scenario_name))
-    marker = itertools.cycle(('^', '+', 'x', 'o', '*'))
-
-    for model_name in model_names:
-
-        if model_name == 'lstm':
-            continue
-
-        entropy_norm_sem = pd.read_csv(get_base_dir() + f'/results/{scenario_name}_{model_name}_entropy_norm_sem.csv')
-        entropy_norm = pd.read_csv(get_base_dir() + f'/results/{scenario_name}_{model_name}_entropy_norm.csv')
-
-        plt.plot(entropy_norm.fraction_observed, entropy_norm.model_entropy_norm, label=label_map[model_name], marker=next(marker))
-        plt.fill_between(entropy_norm_sem.fraction_observed, (entropy_norm + entropy_norm_sem).model_entropy_norm.to_numpy(),
-                         (entropy_norm - entropy_norm_sem).model_entropy_norm.to_numpy(), alpha=0.2)
-    plt.ylim([0, 1.1])
-    plt.legend()
->>>>>>> 9211f94c
+            plt.plot(entropy_norm.fraction_observed, entropy_norm.model_entropy_norm, label=label_map[model_name], marker=next(marker))
+            plt.fill_between(entropy_norm_sem.fraction_observed, (entropy_norm + entropy_norm_sem).model_entropy_norm.to_numpy(),
+                             (entropy_norm - entropy_norm_sem).model_entropy_norm.to_numpy(), alpha=0.2)
+        plt.ylim([0, 1.1])
+        plt.legend()
 
 
 # plot true goal probability
-plt.rcParams["figure.figsize"] = (20,4)
-<<<<<<< HEAD
-fig, axes = plt.subplots(1, 3)
-=======
-fig, axes = plt.subplots(1, 4)
+if plot_true_goal_prob:
+    plt.rcParams["figure.figsize"] = (20,4)
+
+    fig, axes = plt.subplots(1, 4)
 
 
-def plot_lstm(scenario_name, label, marker):
-    lstm_dataset = "trajectory"
+    def plot_lstm(scenario_name, label, marker):
+        lstm_dataset = "trajectory"
 
-    # Plot LSTM
-    test_config = argparse.Namespace(**{
-        "dataset": lstm_dataset,
-        "shuffle": True,
-        "scenario": scenario_name,
-        "model_path": f"/checkpoint/{scenario_name}_{lstm_dataset}_best.pt",
-        "lstm_hidden_dim": 64,
-        "fc_hidden_dim": 725,
-        "lstm_layers": 1,
-        "step": 0.1
-    })
-    lstm_probs, _ = eval_lstm.main(test_config)
+        # Plot LSTM
+        test_config = argparse.Namespace(**{
+            "dataset": lstm_dataset,
+            "shuffle": True,
+            "scenario": scenario_name,
+            "model_path": f"/checkpoint/{scenario_name}_{lstm_dataset}_best.pt",
+            "lstm_hidden_dim": 64,
+            "fc_hidden_dim": 725,
+            "lstm_layers": 1,
+            "step": 0.1
+        })
+        lstm_probs, _ = eval_lstm.main(test_config)
 
-    fraction_observed_grouped = lstm_probs.groupby('fraction_observed')
-    true_goal_prob = fraction_observed_grouped.mean()
-    true_goal_prob_sem = fraction_observed_grouped.std() / np.sqrt(fraction_observed_grouped.count())
+        fraction_observed_grouped = lstm_probs.groupby('fraction_observed')
+        true_goal_prob = fraction_observed_grouped.mean()
+        true_goal_prob_sem = fraction_observed_grouped.std() / np.sqrt(fraction_observed_grouped.count())
 
-    xs = np.arange(fraction_observed_grouped.ngroups)
-    plt.plot(xs, true_goal_prob.true_goal_prob, label=label,
-                          marker=marker)
-    plt.fill_between(xs,
-                     (true_goal_prob + true_goal_prob_sem).true_goal_prob.to_numpy(),
-                     (true_goal_prob - true_goal_prob_sem).true_goal_prob.to_numpy(), alpha=0.2)
+        xs = np.arange(fraction_observed_grouped.ngroups)
+        plt.plot(xs, true_goal_prob.true_goal_prob, label=label,
+                              marker=marker)
+        plt.fill_between(xs,
+                         (true_goal_prob + true_goal_prob_sem).true_goal_prob.to_numpy(),
+                         (true_goal_prob - true_goal_prob_sem).true_goal_prob.to_numpy(), alpha=0.2)
 
 
->>>>>>> 9211f94c
-for scenario_idx, scenario_name in enumerate(scenario_names):
-    #ax = axes[scenario_idx % 2, scenario_idx // 2]
-    ax = axes[scenario_idx]
-    plt.sca(ax)
-    #if scenario_idx % 2 == 1:
+    for scenario_idx, scenario_name in enumerate(scenario_names):
+        #ax = axes[scenario_idx % 2, scenario_idx // 2]
+        ax = axes[scenario_idx]
+        plt.sca(ax)
+        #if scenario_idx % 2 == 1:
 
-    plt.xlabel('fraction of trajectory completed')
-    if scenario_idx == 0:
-        plt.ylabel('Probability assigned to true goal')
+        plt.xlabel('fraction of trajectory completed')
+        if scenario_idx == 0:
+            plt.ylabel('Probability assigned to true goal')
 
-    plt.title(title_map[scenario_name])
-    marker = itertools.cycle(('^', '+', 'x', 'o', '*'))
+        plt.title(title_map[scenario_name])
+        marker = itertools.cycle(('^', '+', 'x', 'o', '*'))
 
-    # Plot OGRIT and the baselines.
-    for model_name in model_names:
+        # Plot OGRIT and the baselines.
+        for model_name in model_names:
 
-        if model_name == "lstm":
-            plot_lstm(scenario_name, label=label_map[model_name], marker=next(marker))
-            continue
+            if model_name == "lstm":
+                plot_lstm(scenario_name, label=label_map[model_name], marker=next(marker))
+                continue
 
-        true_goal_prob_sem = pd.read_csv(get_base_dir() + f'/results/{scenario_name}_{model_name}_true_goal_prob_sem.csv')
-        true_goal_prob = pd.read_csv(get_base_dir() + f'/results/{scenario_name}_{model_name}_true_goal_prob.csv')
+            true_goal_prob_sem = pd.read_csv(results_dir + f'/{scenario_name}_{model_name}_true_goal_prob_sem.csv')
+            true_goal_prob = pd.read_csv(results_dir + f'/{scenario_name}_{model_name}_true_goal_prob.csv')
 
-        plt.plot(true_goal_prob.fraction_observed, true_goal_prob.true_goal_prob, label=label_map[model_name], marker=next(marker))
-        plt.fill_between(true_goal_prob_sem.fraction_observed, (true_goal_prob + true_goal_prob_sem).true_goal_prob.to_numpy(),
-                         (true_goal_prob - true_goal_prob_sem).true_goal_prob.to_numpy(), alpha=0.2)
-    plt.ylim([0, 1.1])
-    if scenario_idx == 0:
-        plt.legend()
-plt.savefig(get_base_dir() + '/images/true_goal_prob_generalisation.pdf', bbox_inches='tight')
+            plt.plot(true_goal_prob.fraction_observed, true_goal_prob.true_goal_prob, label=label_map[model_name], marker=next(marker))
+            plt.fill_between(true_goal_prob_sem.fraction_observed, (true_goal_prob + true_goal_prob_sem).true_goal_prob.to_numpy(),
+                             (true_goal_prob - true_goal_prob_sem).true_goal_prob.to_numpy(), alpha=0.2)
+        plt.ylim([0, 1.1])
+        if scenario_idx == 0:
+            plt.legend()
+    plt.savefig(get_base_dir() + '/images/true_goal_prob_generalisation.pdf', bbox_inches='tight')
 
 # plot cross entropy
-<<<<<<< HEAD
-# fig, axes = plt.subplots(2, 2)
-#
-# for scenario_idx, scenario_name in enumerate(scenario_names):
-#     ax = axes[scenario_idx % 2, scenario_idx // 2]
-#     plt.sca(ax)
-#     if scenario_idx % 2 == 1:
-#         plt.xlabel('fraction of trajectory observed')
-#     plt.title('Cross Entropy ({})'.format(scenario_name))
-#     marker = itertools.cycle(('^', '+', 'x', 'o', '*'))
-#
-#     for model_name in model_names:
-#         cross_entropy_sem = pd.read_csv(results_dir + f'/{scenario_name}_{model_name}_cross_entropy_sem.csv')
-#         cross_entropy = pd.read_csv(results_dir + f'/{scenario_name}_{model_name}_cross_entropy.csv')
-#
-#         plt.plot(cross_entropy.fraction_observed, cross_entropy.cross_entropy, label=label_map[model_name], marker=next(marker))
-#         plt.fill_between(cross_entropy.fraction_observed, (cross_entropy + cross_entropy_sem).cross_entropy.to_numpy(),
-#                          (cross_entropy - cross_entropy_sem).cross_entropy.to_numpy(), alpha=0.2)
-#     plt.ylim([0, 1.1])
-#     plt.legend()
-#
-plt.show()
-=======
-fig, axes = plt.subplots(2, 2)
+if plot_cross_entropy:
+    fig, axes = plt.subplots(2, 2)
 
-for scenario_idx, scenario_name in enumerate(scenario_names):
-    ax = axes[scenario_idx % 2, scenario_idx // 2]
-    plt.sca(ax)
-    if scenario_idx % 2 == 1:
-        plt.xlabel('fraction of trajectory observed')
-    plt.title('Cross Entropy ({})'.format(scenario_name))
-    marker = itertools.cycle(('^', '+', 'x', 'o', '*'))
+    for scenario_idx, scenario_name in enumerate(scenario_names):
+        ax = axes[scenario_idx % 2, scenario_idx // 2]
+        plt.sca(ax)
+        if scenario_idx % 2 == 1:
+            plt.xlabel('fraction of trajectory observed')
+        plt.title('Cross Entropy ({})'.format(scenario_name))
+        marker = itertools.cycle(('^', '+', 'x', 'o', '*'))
 
-    for model_name in model_names:
+        for model_name in model_names:
 
-        if model_name == 'lstm':
-            continue
+            if model_name == 'lstm':
+                continue
 
-        cross_entropy_sem = pd.read_csv(get_base_dir() + f'/results/{scenario_name}_{model_name}_cross_entropy_sem.csv')
-        cross_entropy = pd.read_csv(get_base_dir() + f'/results/{scenario_name}_{model_name}_cross_entropy.csv')
+            cross_entropy_sem = pd.read_csv(results_dir + f'/{scenario_name}_{model_name}_cross_entropy_sem.csv')
+            cross_entropy = pd.read_csv(results_dir + f'/{scenario_name}_{model_name}_cross_entropy.csv')
 
-        plt.plot(cross_entropy.fraction_observed, cross_entropy.cross_entropy, label=label_map[model_name], marker=next(marker))
-        plt.fill_between(cross_entropy.fraction_observed, (cross_entropy + cross_entropy_sem).cross_entropy.to_numpy(),
-                         (cross_entropy - cross_entropy_sem).cross_entropy.to_numpy(), alpha=0.2)
-    plt.ylim([0, 1.1])
-    plt.legend()
+            plt.plot(cross_entropy.fraction_observed, cross_entropy.cross_entropy, label=label_map[model_name], marker=next(marker))
+            plt.fill_between(cross_entropy.fraction_observed, (cross_entropy + cross_entropy_sem).cross_entropy.to_numpy(),
+                             (cross_entropy - cross_entropy_sem).cross_entropy.to_numpy(), alpha=0.2)
+        plt.ylim([0, 1.1])
+        plt.legend()
 
 plt.show()
 
->>>>>>> 9211f94c
