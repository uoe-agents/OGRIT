--- conflicted
+++ resolved
@@ -12,10 +12,6 @@
 plt.style.use('ggplot')
 os.environ['KMP_DUPLICATE_LIB_OK'] = 'True'
 
-<<<<<<< HEAD
-scenario_names = get_all_scenarios()
-model_names = ['occlusion_grit', 'ogrit_oracle', 'grit_no_missing_uniform', 'lstm', 'igp2']
-=======
 # scenario_names = get_all_scenarios()
 scenario_names = ["heckstrasse", "bendplatz", "frankenburg"]
 lstm_train_scenario = {"heckstrasse": "heckstrasse",
@@ -23,8 +19,6 @@
                        "frankenburg": "frankenburg"}
 # which model(s) we used to train the scenario(s) we are evaluating
 model_names = ['lstm']
->>>>>>> 31ac5eea
-
 label_map = {'generalised_grit': 'Oracle',
              'occlusion_grit': 'OGRIT',
              'occlusion_grit_loocv': 'OGRIT-LOOCV',
@@ -112,13 +106,8 @@
     fig, axes = plt.subplots(2, 2)
 
     for scenario_idx, scenario_name in enumerate(scenario_names):
-<<<<<<< HEAD
-        ax = axes[scenario_idx % 2, scenario_idx // 2]
-        #ax = axes[scenario_idx]
-=======
         # ax = axes[scenario_idx % 2, scenario_idx // 2]
         ax = axes[scenario_idx]
->>>>>>> 31ac5eea
         plt.sca(ax)
         if scenario_idx % 2 == 1:
 
