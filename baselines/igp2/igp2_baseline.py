import copy
import os
import pickle
import dill
import concurrent.futures
import argparse
import sys
import time

from igp2 import setup_logging, AgentState
from igp2.data.data_loaders import InDDataLoader
from igp2.goal import PointGoal
from scipy.interpolate import CubicSpline
from shapely.geometry import Point, LineString
from igp2.recognition.goalrecognition import *
from igp2.recognition.astar import AStar
from igp2.cost import Cost
from igp2.results import *
from igp2.planlibrary.maneuver import Maneuver, SwitchLane
from igp2.planlibrary.macro_action import ChangeLane

from ogrit.core.base import set_working_dir, get_occlusions_dir, get_data_dir, get_igp2_results_dir
from ogrit.occlusion_detection.visualisation_tools import get_box

# Code adapted from https://github.com/uoe-agents/IGP2/blob/main/scripts/experiments/experiment_multi_process.py
def create_args():
    config_specification = argparse.ArgumentParser(formatter_class=argparse.RawTextHelpFormatter)

    config_specification.add_argument('--num_workers', default="0",
                                      help="Number of parralel processes. Set 0 for auto", type=int)
    config_specification.add_argument('--output', default="_igp2_baseline",
                                      help="Output .pkl filename", type=str)
    config_specification.add_argument('--tuning', default="0",
                                      help="0: runs default tuning parameters defined in the scenario JSON. \
                                      1: runs all cost parameters defined in the script.", type=int)
    config_specification.add_argument('--reward_scheme', default="1",
                                      help="0: runs the default reward scheme defined in the IGP2 paper. \
                                      1: runs alternate reward scheme defined in Cost.cost_difference_resampled().",
                                      type=int)
    config_specification.add_argument('--dataset', default="test",
                                      help="valid: runs on the validation dataset, test: runs on the test dataset",
                                      type=str)
    config_specification.add_argument('--scenario', default="heckstrasse", type=str)

    parsed_config_specification = vars(config_specification.parse_args())
    return parsed_config_specification


def extract_goal_data(goals_data):
    """Creates a list of Goal objects from the .json scenario file data"""
    goals = []
    for goal_data in goals_data:
        point = Point(np.array(goal_data))
        goals.append(PointGoal(point, 2.))

    return goals


def read_and_process_data(scenario, episode_id):
    """Identifies which frames and agents to perform goal recognition for in episode,
    from a provided .csv file."""

    file_path = get_data_dir() + f'/{scenario}_e{episode_id}.csv'
    data = pd.read_csv(file_path).drop_duplicates(['frame_id', 'agent_id', 'ego_agent_id'])
    return data


def goal_recognition_agent(frames, recordingID, framerate, aid, data, goal_recognition: GoalRecognition,
                           goal_probabilities: GoalsProbabilities):
<<<<<<< HEAD
    """
    Computes the goal recognition results for specified agent at specified frames.
    Note: the frames are already adjusted for occlusions (i.e., only those in which the ego saw the target and
          where we used A* to fill in the occluded frames).
    """

    samples_to_store = None
    if os.path.exists("samples_to_store.csv"):
        samples_to_store = pd.read_csv("samples_to_store.csv")
    else:
        samples_to_store = pd.DataFrame(columns=["recording_id", "frame_id", "aid", "ego_agent_id", "fraction_observed", "g0", "g1", "g2", "tg"])
        samples_to_store.to_csv("samples_to_store.csv", header=True)

=======
    """Computes the goal recognition results for specified agent at specified frames."""
>>>>>>> 0b258691
    goal_probabilities_c = copy.deepcopy(goal_probabilities)
    result_agent = None
    for frame in frames:
        if aid in frame.dead_ids:
            frame.dead_ids.remove(aid)

    initial_frame = min(data['frame_id'])

    # For each sample in the OGRIT dataset, collect the goal probabilities.
    for _, row in data.iterrows():
        # Ftry:
            if result_agent is None:
                result_agent = AgentResult(row['true_goal'])
            frame_id = row['frame_id']
            ego_agent_id = row["ego_agent_id"]

            # Use the states of the vehicle we have seen so far to predict its goal.
            agent_states = [frame.agents[aid] for frame in frames[0:frame_id - initial_frame + 1]]
            trajectory = ip.StateTrajectory(framerate, frames=agent_states)

            frame_idddd = frame_id - initial_frame
            current_frame = frames[frame_id - initial_frame].agents

            t_start = time.perf_counter()
            goal_probabilities_c = goal_recognition.update_goals_probabilities(goal_probabilities_c, trajectory, aid,
                                                                               frame_ini=frames[0].agents,
                                                                               frame=current_frame, maneuver=None)
            t_end = time.perf_counter()

            result_agent.add_data((frame_id, copy.deepcopy(goal_probabilities_c), t_end - t_start, trajectory.path[-1],
                                   row['fraction_observed']))

            goal_probs = np.round(list(goal_probabilities_c.goals_probabilities.values()), 2)

            if 0.65 <= row['fraction_observed'] < 0.85:
                goal_probs = np.round(list(goal_probabilities_c.goals_probabilities.values()), 2)
                samples_empty = samples_to_store[((np.round(samples_to_store["recording_id"]))==recordingID) &
                                                 (np.round(samples_to_store["frame_id"])==frame_id) &
                                                 (np.round(samples_to_store["aid"]) == aid) &
                                                 (np.round(samples_to_store["fraction_observed"],1) == round(row['fraction_observed'], 1)) &
                                                  (np.round(samples_to_store["ego_agent_id"]) == ego_agent_id)]
                if samples_empty.empty:
                    samples_to_store = samples_to_store.append({"recording_id": recordingID,
                                                                "frame_id": frame_id,
                                                                "aid": aid,
                                                                "ego_agent_id": ego_agent_id,
                                                                "fraction_observed": round(row['fraction_observed'], 1),
                                                                "g0": goal_probs[0],
                                                                "g1": goal_probs[1],
                                                                "g2": goal_probs[2],
                                                                "tg": row["true_goal"]}, ignore_index=True)

        #except Exception as e:
        #    logger.error(f"Fatal in recording_id: {recordingID} for aid: {aid} at frame {frame_id}.")
        #    logger.error(f"Error message: {str(e)}")

    samples_to_store.to_csv("samples_to_store.csv", header=True, index=False)
    return aid, result_agent


def multi_proc_helper(arg_list):
    """Allows to pass multiple arguments as multiprocessing routine."""
    return goal_recognition_agent(arg_list[0], arg_list[1], arg_list[2], arg_list[3], arg_list[4], arg_list[5],
                                  arg_list[6])


def run_experiment(cost_factors: Dict[str, float] = None, use_priors: bool = False, max_workers: int = None):
    """Run goal prediction in parralel for each agent, across all specified scenarios."""
    result_experiment = ExperimentResult()

    for scenario_name in SCENARIOS:
        scenario_map = ip.Map.parse_from_opendrive(f"scenarios/maps/{scenario_name}.xodr")

        #from igp2 import plot_map
        #ip.plot_map(scenario_map)
        #plt.show()

        data_loader = InDDataLoader(f"scenarios/configs/{scenario_name}.json", [DATASET])
        data_loader.load()

        # Scenario specific parameters
        SwitchLane.TARGET_SWITCH_LENGTH = data_loader.scenario.config.target_switch_length
        ChangeLane.CHECK_ONCOMING = data_loader.scenario.config.check_oncoming
        ip.Trajectory.VELOCITY_STOP = 1.
        Maneuver.NORM_WIDTH_ACCEPTABLE = 0.5
        Maneuver.LON_SWERVE_DISTANCE = 8

        if cost_factors is None:
            cost_factors = data_loader.scenario.config.cost_factors
        episode_ids = data_loader.scenario.config.dataset_split[DATASET]
        test_data = [read_and_process_data(scenario_name, episode_id) for episode_id in episode_ids]

        goals_data = data_loader.scenario.config.goals
        if use_priors:
            goals_priors = data_loader.scenario.config.goals_priors
        else:
            goals_priors = None

        goals = extract_goal_data(goals_data)
        goal_probabilities = GoalsProbabilities(goals, priors=goals_priors)
        astar = AStar(next_lane_offset=0.25)
        cost = Cost(factors=cost_factors)
        ind_episode = 0

        with open(get_occlusions_dir() + f"{scenario_name}_e{episode_ids[ind_episode]}.p", 'rb') as file:
                occlusions = pickle.load(file)

        for episode in data_loader:
            # episode specific parameters
            Maneuver.MAX_SPEED = episode.metadata.max_speed  # Can be set explicitly if the episode provides a speed limit
            cost.limits["velocity"] = episode.metadata.max_speed

            recordingID = episode.metadata.config['recordingId']
            framerate = episode.metadata.frame_rate
            logger.info(
                f"Starting experiment in scenario: {scenario_name}, episode_id: {episode_ids[ind_episode]},"
                f" recording_id: {recordingID}")
            smoother = ip.VelocitySmoother(vmin_m_s=ip.Trajectory.VELOCITY_STOP, vmax_m_s=episode.metadata.max_speed,
                                           n=10, amax_m_s2=5, lambda_acc=10)
            goal_recognition = GoalRecognition(astar=astar, smoother=smoother, scenario_map=scenario_map, cost=cost,
                                               reward_as_difference=REWARD_AS_DIFFERENCE)
            result_episode = EpisodeResult(episode.metadata, episode_ids[ind_episode], cost_factors)

            # Prepare inputs for multiprocessing
            grouped_data = test_data[ind_episode].groupby(['agent_id', 'ego_agent_id'])
            args = []
            for (aid, ego_id), group in grouped_data:

                if aid != 40:
                    continue
                data = group.copy()
                frame_ini = min(data.frame_id.values)
                frame_last = max(data.frame_id.values)
                frames = episode.frames[frame_ini:frame_last + 1]
<<<<<<< HEAD
                frames = _get_occlusion_frames(frames, framerate, occlusions, aid, ego_id, goal_recognition,
                                               scenario_map)
                arg = [frames, recordingID, framerate, aid, data, goal_recognition, goal_probabilities]
=======
                frames_new = _get_occlusion_frames(frames, occlusions, aid, ego_id, goal_recognition)
                arg = [frames_new, recordingID, framerate, aid, data, goal_recognition, goal_probabilities]
>>>>>>> 0b258691
                args.append(copy.deepcopy(arg))

            # Perform multiprocessing
            results_agents = []

            with concurrent.futures.ProcessPoolExecutor(max_workers=max_workers) as executor:
            # with MockProcessPoolExecutor() as executor:
                results_agents = [executor.submit(multi_proc_helper, arg) for arg in args]
                for result_agent in concurrent.futures.as_completed(results_agents):
                    try:
                        result_episode.add_data(result_agent.result())
                    except Exception as e:
                        logger.error(f"Error during multiprocressing. Error message: {str(e)}")

            result_experiment.add_data((episode.metadata.config['recordingId'], copy.deepcopy(result_episode)))
            ind_episode += 1

    return result_experiment


def _generate_occluded_trajectory(goal_recognition, aid, last_seen_frame, framerate, frame_visible_again,
                                  nr_occluded_frames, scenario_map):
    """
    Use A* to generate a trajectory between the last seen position and the currently visible position.
    Move the start and end position to the lane's midline as to ge
    Args:
        goal_recognition:    GoalRecognition object that keeps track of the probabilities assigned to each goal
        aid:                 id of the vehicle for which we are predicting the occluded frames
        last_seen_frame:     frame was last visible to the ego
        framerate:           framerate of the simulation
        frame_visible_again: frame visible to the ego after being occluded
        nr_occluded_frames:  number of frames in which the target is occluded to the ego
        scenario_map:        map of the scenario of the simulation
    """
    # Generate trajectory for those frames in which the target was occluded.
    # Project the initial and final point to the midline.
    last_state = last_seen_frame.agents[aid]
    last_pos = [last_state.position[0], last_state.position[1]]
    old_lane = scenario_map.best_lane_at(last_pos, heading=last_state.heading, max_distance=0.2)

    if old_lane is not None: # todo: test this edge case
        x, y = (old_lane.midline.interpolate(old_lane.midline.project(Point(last_state.position)))).xy
        last_state.position = [list(x)[0], list(y)[0]]

    # TODO: make the initial point be the closes to the midline.
    state_trajectory = ip.StateTrajectory(framerate, [last_state])

    new_state = frame_visible_again.agents[aid]
    new_lane = scenario_map.best_lane_at(new_state.position, heading=new_state.heading, max_distance=0.2)

    if new_lane is not None: # todo: test this edge case
        new_point_om = (new_lane.midline.interpolate(new_lane.midline.project(Point(new_state.position))))
        new_position = [new_point_om.x, new_point_om.y]
    else:
        new_point_om = new_state.position
        new_position = new_state.position

    last_seen_frame = last_seen_frame.agents
    last_seen_frame[aid] = last_state

    try:
        trajectory, _ = goal_recognition.generate_trajectory(n_trajectories=1,
                                                             agent_id=aid,
                                                             frame=last_seen_frame,
                                                             goal=PointGoal(new_point_om, 2),
                                                             state_trajectory=state_trajectory,
                                                             n_resample=nr_occluded_frames)

    except RuntimeError as e:
        logger.debug(e)

        known_path = np.array([last_state.position, new_position])

        last_velocity = np.sqrt(last_state.velocity[0]**2 + last_state.velocity[1]**2)
        new_velocity = np.sqrt(new_state.velocity[0]**2 + new_state.velocity[1]**2)

        known_velocities = np.array([last_velocity, new_velocity])
        trajectory = [ip.VelocityTrajectory(known_path, known_velocities)]

    # The trajectory will start and end on the midline, thus interpolate from the actual position to the actual goal
    return trajectory


def _get_occlusion_frames(frames, framerate, occlusions, aid, ego_id, goal_recognition, scenario_map):
    """If the target is occluded w.r.t the ego, use A* to find a trajectory between the last position in which the
    ego saw the target and the next frame in which the target is visible. Then, update the frames in this interval to
    use the predicted, and not the actual, trajectory.

    Args:
        frames:           all the real frames in the trajectory
        framerate:        framerate of the simulation
        occlusions:       dictionary with the occlusions indexed as {frame_id: {ego_id: {road_id: {lane_id: occlusions}}}
        aid:              id of the vehicle for which we are predicting the occluded frames
        ego_id:           id of the vehicle trying to predict the aid's goal
        goal_recognition: GoalRecognition object that keeps track of the probabilities assigned to each goal
        scenario_map:     map of the scenario of the simulation
    """

    idx_last_seen = 0
    occlusion_frames = []
    initial_frame_id = frames[0].time
    metadata = frames[0].agents[aid].metadata

    # Find the frames in which the aid is occluded w.r.t the ego vehicle and interpolate the trajectory in those cases.
    for i, frame in enumerate(frames):
        frame_id = frame.time
        ego_occlusions = occlusions[frame_id][ego_id]["occlusions"]
        target_occluded = LineString(get_box(frame.agents[aid]).boundary).buffer(0.001).within(ego_occlusions)

        nr_occluded_frames = i-idx_last_seen

        if target_occluded:
            continue

        # If the target was visible in the previous frame, do nothing. Else, if it wasn't visible before but now it is,
        # use A* to fill in the occluded path.
        if idx_last_seen != i-1 and idx_last_seen != 0:

            trajectory = _generate_occluded_trajectory(goal_recognition, aid, frames[idx_last_seen], framerate, frame,
                                                       nr_occluded_frames, scenario_map)

            trajectory = trajectory[0]

            initial_heading = trajectory.heading[0]
            final_heading = trajectory.heading[-1]
            initial_direction = np.array([np.cos(initial_heading), np.sin(initial_heading)])
            final_direction = np.array([np.cos(final_heading), np.sin(final_heading)])

            cs_path = CubicSpline(trajectory.times, trajectory.path, bc_type=((1, initial_direction),
                                                                              (1, final_direction)))

            cs_velocity = CubicSpline(trajectory.times, trajectory.velocity)
            cs_acceleration = CubicSpline(trajectory.times, trajectory.acceleration)
            cs_heading = CubicSpline(trajectory.times, trajectory.heading)

            ts = np.linspace(0, trajectory.times[-1], nr_occluded_frames)

            new_path = cs_path(ts)
            new_vel = cs_velocity(ts)
            new_acc = cs_acceleration(ts)
            new_heading = cs_heading(ts)

            for j, frame_idx in enumerate(range(idx_last_seen+1, i), 1):
                new_frame_id = initial_frame_id + frame_idx
                old_frame = frames[frame_idx]
                old_frame_agents = old_frame.all_agents

                new_frame = ip.data.episode.Frame(old_frame.time, old_frame.dead_ids)

                for agent_id, agent in old_frame_agents.items():
                    if agent_id == aid:
                        agent = AgentState(new_frame_id, new_path[j], new_vel[j], new_acc[j], new_heading[j], metadata)
                    new_frame.add_agent_state(agent_id, agent)

                occlusion_frames.append(new_frame)

        idx_last_seen = i
        occlusion_frames.append(frame)
    return occlusion_frames

def dump_results(objects, name: str):
    """Saves results binary"""
    filename = name + '.pkl'
    filename = get_igp2_results_dir() + f"/{filename}"

    with open(filename, 'wb') as f:
        dill.dump(objects, f)


# Replace ProcessPoolExecutor with this for debugging without parallel execution
class MockProcessPoolExecutor():
    def __init__(self, **kwargs):
        pass

    def __enter__(self):
        return self

    def __exit__(self, exc_type, exc_value, exc_traceback):
        pass

    def submit(self, fn, *args, **kwargs):
        # execute functions in series without creating threads
        # for easier unit testing
        result = fn(*args, **kwargs)
        return result

    def shutdown(self, wait=True):
        pass


if __name__ == '__main__':

    set_working_dir()
    config = create_args()
    scenario_name = config['scenario']
    experiment_name = scenario_name + config['output']
    logger = setup_logging(level=logging.INFO, log_dir="baselines/igp2/logs", log_name=experiment_name)

    SCENARIOS = [scenario_name]

    DATASET = config["dataset"]
    if DATASET not in ('test', 'valid'):
        logger.error("Invalid dataset specified")
        sys.exit(1)

    TUNING = config["tuning"]
    if TUNING not in (0, 1):
        logger.error("Invalid tuning argument specified, use 0 or 1.")
        sys.exit(1)
    TUNING = bool(TUNING)

    REWARD_AS_DIFFERENCE = config["reward_scheme"]
    if REWARD_AS_DIFFERENCE not in (0, 1):
        logger.error("Invalid reward_scheme argument specified, use 0 or 1.")
        sys.exit(1)
    REWARD_AS_DIFFERENCE = bool(REWARD_AS_DIFFERENCE)

    max_workers = None if config['num_workers'] == 0 else config['num_workers']
    if max_workers is not None and max_workers <= 0:
        logger.error("Specify a valid number of workers or leave to default")
        sys.exit(1)

    results = []

    if TUNING:
        cost_factors_arr = []
        cost_factors_arr.append(
            {"time": 0.001, "velocity": 0.0, "acceleration": 0.0, "jerk": 0., "heading": 1000, "angular_velocity": 0.0,
             "angular_acceleration": 0., "curvature": 0.0, "safety": 0.})
        cost_factors_arr.append(
            {"time": 0.001, "velocity": 0.0, "acceleration": 0.0, "jerk": 0., "heading": 0.1, "angular_velocity": 0.0,
             "angular_acceleration": 0., "curvature": 0.0, "safety": 0.})
        cost_factors_arr.append(
            {"time": 0.001, "velocity": 0.0, "acceleration": 0.0, "jerk": 0., "heading": 1, "angular_velocity": 0.0,
             "angular_acceleration": 0., "curvature": 0.0, "safety": 0.})
        cost_factors_arr.append(
            {"time": 0.001, "velocity": 0.0, "acceleration": 0.0, "jerk": 0., "heading": 10, "angular_velocity": 0.0,
             "angular_acceleration": 0., "curvature": 0.0, "safety": 0.})
        cost_factors_arr.append(
            {"time": 0.001, "velocity": 0.0, "acceleration": 0.0, "jerk": 0., "heading": 100, "angular_velocity": 0.0,
             "angular_acceleration": 0., "curvature": 0.0, "safety": 0.})
        for idx, cost_factors in enumerate(cost_factors_arr):
            logger.info(f"Starting experiment {idx} with cost factors {cost_factors}.")
            t_start = time.perf_counter()
<<<<<<< HEAD
            result_experiment = run_experiment(cost_factors, max_workers=max_workers)
=======
            result_experiment = run_experiment(cost_factors, use_priors=False, max_workers=max_workers)
>>>>>>> 0b258691
            results.append(copy.deepcopy(result_experiment))
            t_end = time.perf_counter()
            logger.info(f"Experiment {idx} completed in {t_end - t_start} seconds.")
    else:
        logger.info(f"Starting experiment")
        t_start = time.perf_counter()
<<<<<<< HEAD
        result_experiment = run_experiment(cost_factors=None, max_workers=max_workers)
=======
        result_experiment = run_experiment(cost_factors=None, use_priors=False, max_workers=max_workers)
>>>>>>> 0b258691
        results.append(copy.deepcopy(result_experiment))
        t_end = time.perf_counter()
        logger.info(f"Experiment completed in {t_end - t_start} seconds.")

    dump_results(results, experiment_name)
    logger.info("All experiments complete.")<|MERGE_RESOLUTION|>--- conflicted
+++ resolved
@@ -1,5 +1,6 @@
 import copy
 import os
+import pandas as pd
 import pickle
 import dill
 import concurrent.futures
@@ -67,7 +68,6 @@
 
 def goal_recognition_agent(frames, recordingID, framerate, aid, data, goal_recognition: GoalRecognition,
                            goal_probabilities: GoalsProbabilities):
-<<<<<<< HEAD
     """
     Computes the goal recognition results for specified agent at specified frames.
     Note: the frames are already adjusted for occlusions (i.e., only those in which the ego saw the target and
@@ -81,9 +81,6 @@
         samples_to_store = pd.DataFrame(columns=["recording_id", "frame_id", "aid", "ego_agent_id", "fraction_observed", "g0", "g1", "g2", "tg"])
         samples_to_store.to_csv("samples_to_store.csv", header=True)
 
-=======
-    """Computes the goal recognition results for specified agent at specified frames."""
->>>>>>> 0b258691
     goal_probabilities_c = copy.deepcopy(goal_probabilities)
     result_agent = None
     for frame in frames:
@@ -94,7 +91,7 @@
 
     # For each sample in the OGRIT dataset, collect the goal probabilities.
     for _, row in data.iterrows():
-        # Ftry:
+        try:
             if result_agent is None:
                 result_agent = AgentResult(row['true_goal'])
             frame_id = row['frame_id']
@@ -136,9 +133,9 @@
                                                                 "g2": goal_probs[2],
                                                                 "tg": row["true_goal"]}, ignore_index=True)
 
-        #except Exception as e:
-        #    logger.error(f"Fatal in recording_id: {recordingID} for aid: {aid} at frame {frame_id}.")
-        #    logger.error(f"Error message: {str(e)}")
+        except Exception as e:
+            logger.error(f"Fatal in recording_id: {recordingID} for aid: {aid} at frame {frame_id}.")
+            logger.error(f"Error message: {str(e)}")
 
     samples_to_store.to_csv("samples_to_store.csv", header=True, index=False)
     return aid, result_agent
@@ -211,21 +208,13 @@
             grouped_data = test_data[ind_episode].groupby(['agent_id', 'ego_agent_id'])
             args = []
             for (aid, ego_id), group in grouped_data:
-
-                if aid != 40:
-                    continue
                 data = group.copy()
-                frame_ini = min(data.frame_id.values)
-                frame_last = max(data.frame_id.values)
+                frame_ini = data.frame_id.values[0]
+                frame_last = data.frame_id.values[-1]
                 frames = episode.frames[frame_ini:frame_last + 1]
-<<<<<<< HEAD
                 frames = _get_occlusion_frames(frames, framerate, occlusions, aid, ego_id, goal_recognition,
                                                scenario_map)
                 arg = [frames, recordingID, framerate, aid, data, goal_recognition, goal_probabilities]
-=======
-                frames_new = _get_occlusion_frames(frames, occlusions, aid, ego_id, goal_recognition)
-                arg = [frames_new, recordingID, framerate, aid, data, goal_recognition, goal_probabilities]
->>>>>>> 0b258691
                 args.append(copy.deepcopy(arg))
 
             # Perform multiprocessing
@@ -470,22 +459,14 @@
         for idx, cost_factors in enumerate(cost_factors_arr):
             logger.info(f"Starting experiment {idx} with cost factors {cost_factors}.")
             t_start = time.perf_counter()
-<<<<<<< HEAD
             result_experiment = run_experiment(cost_factors, max_workers=max_workers)
-=======
-            result_experiment = run_experiment(cost_factors, use_priors=False, max_workers=max_workers)
->>>>>>> 0b258691
             results.append(copy.deepcopy(result_experiment))
             t_end = time.perf_counter()
             logger.info(f"Experiment {idx} completed in {t_end - t_start} seconds.")
     else:
         logger.info(f"Starting experiment")
         t_start = time.perf_counter()
-<<<<<<< HEAD
         result_experiment = run_experiment(cost_factors=None, max_workers=max_workers)
-=======
-        result_experiment = run_experiment(cost_factors=None, use_priors=False, max_workers=max_workers)
->>>>>>> 0b258691
         results.append(copy.deepcopy(result_experiment))
         t_end = time.perf_counter()
         logger.info(f"Experiment completed in {t_end - t_start} seconds.")
