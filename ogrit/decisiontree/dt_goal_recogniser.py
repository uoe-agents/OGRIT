--- conflicted
+++ resolved
@@ -167,16 +167,10 @@
         priors = np.ones(len(decision_trees)) / len(decision_trees)
         return cls(priors, decision_trees)
 
-<<<<<<< HEAD
     def save(self, data_dir=None):
         if data_dir is None:
             data_dir = get_data_dir()
         with open(data_dir + f'{self.get_model_name()}.p', 'wb') as f:
-=======
-    def save(self):
-        self.save_images()
-        with open(get_data_dir() + f'{self.get_model_name()}.p', 'wb') as f:
->>>>>>> 87f5e3d7
             pickle.dump(self.decision_trees, f)
 
     def save_images(self, truncated_edges=None):
